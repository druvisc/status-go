--- conflicted
+++ resolved
@@ -144,8 +144,6 @@
 		}
 
 		p.addedBundlesHandler(addedBundles)
-<<<<<<< HEAD
-=======
 	}
 
 	// Process bundles
@@ -157,7 +155,6 @@
 		}
 
 		p.addedBundlesHandler(addedBundles)
->>>>>>> 66fb99d5
 	}
 
 	// Check if it's a public message
